![GitHub](https://img.shields.io/github/license/maxlerebourg/crowdsec-bouncer-traefik-plugin)
![GitHub go.mod Go version](https://img.shields.io/github/go-mod/go-version/maxlerebourg/crowdsec-bouncer-traefik-plugin)
![GitHub tag (latest SemVer)](https://img.shields.io/github/v/tag/maxlerebourg/crowdsec-bouncer-traefik-plugin)
[![Build Status](https://github.com/maxlerebourg/crowdsec-bouncer-traefik-plugin/actions/workflows/go-cross.yml/badge.svg)](https://github.com/maxlerebourg/crowdsec-bouncer-traefik-plugin/actions)
[![Go Report Card](https://goreportcard.com/badge/github.com/maxlerebourg/crowdsec-bouncer-traefik-plugin)](https://goreportcard.com/badge/github.com/maxlerebourg/crowdsec-bouncer-traefik-plugin)

# Crowdsec Bouncer Traefik plugin

> New! This plugin now supports [AppSec](https://doc.crowdsec.net/docs/next/appsec/intro/) feature including virtual patching and capabilities support for your legacy ModSecurity rules.

This plugin aims to implement a Crowdsec Bouncer in a Traefik plugin.

> [CrowdSec](https://www.crowdsec.net/) is an open-source and collaborative IPS (Intrusion Prevention System) and a security suite.
> We leverage local behavior analysis and crowd power to build the largest CTI network in the world.

The purpose is to enable Traefik to authorize or block requests from IPs based on their reputation and behavior.

The Crowdsec utility will provide the community blocklist which contains highly reported and validated IPs banned from the Crowdsec network.

When used with Crowdsec it will leverage the local API which will analyze Traefik logs and take decisions on the requests made by users/bots. Malicious actors will be banned based on patterns used against your website.

Appsec feature is supported from plugin version 1.2.0 and Crowdsec 1.6.0.

The AppSec Component offers:

- Low-effort virtual patching capabilities.
- Support for your legacy ModSecurity rules.
- Combining classic WAF benefits with advanced CrowdSec features for otherwise difficult advanced behavior detection.

More information on appsec in the [Crowdsec Documentation](https://doc.crowdsec.net/docs/next/appsec/intro/).

Remediation offered by [Crowdsec](https://docs.crowdsec.net/u/bouncers/intro) and supported by the plugin can be either `ban` or `captcha`.  
For the `ban` remediation the user will be blocked in Traefik (HTTP 403).  
For the `captcha` remediation, the user will be redirected to a page to complete a captcha challenge.

On successfull completion, he will be cleaned for a specified period of time before a new resolution challenge is expected if Crowdsec still has a decision to verify the user behavior. See the example captcha for more informations and configuration intructions.  
The following captcha providers are supported now:

- [hcaptcha](https://www.hcaptcha.com/)
- [recaptcha](https://www.google.com/recaptcha/about/)
- [turnstile](https://www.cloudflare.com/products/turnstile/)

There are 5 operating modes (CrowdsecMode) for this plugin:

| Mode   | Description                                                                                                                                                                                                                                                                                           |
| ------ | ----------------------------------------------------------------------------------------------------------------------------------------------------------------------------------------------------------------------------------------------------------------------------------------------------- |
| none   | If the client IP is on ban list, it will get a http code 403 response. Otherwise, request will continue as usual. All request call the Crowdsec LAPI                                                                                                                                                  |
| live   | If the client IP is on ban list, it will get a http code 403 response. Otherwise, request will continue as usual. The bouncer can leverage use of a local cache in order to reduce the number of requests made to the Crowdsec LAPI. It will keep in cache the status for each IP that makes queries. |
| stream | Stream Streaming mode allows you to keep in the local cache only the Banned IPs, every requests that does not hit the cache is authorized. Every minute, the cache is updated with news from the Crowdsec LAPI.                                                                                       |
| alone  | Standalone mode, similar to the streaming mode but the blacklisted IPs are fetched on the CAPI. Every 2 hours, the cache is updated with news from the Crowdsec CAPI. It does not include any locally banned IP, but can work without a crowdsec service.                                             |
| appsec | Disable Crowdsec IP checking but apply Crowdsec Appsec checking. This mode is intended to be used when Crowdsec IP checking is applied at the Firewall Level.                                                                                                                                         |

The `streaming mode` is recommended for performance, decisions are updated every 60 sec by default and that's the only communication between Traefik and Crowdsec. Every request that happens hits the cache for quick decisions.

The cache can be local to Traefik in memory or using a separate Redis instance.

Below are Mermaid diagrams detailling how each mode work:

<details><summary>Mode none workflow</summary>

> A Ban decision exists in CrowdsecLAPI

```mermaid
sequenceDiagram
    participant User
    participant TraefikPlugin
    User->>TraefikPlugin: Can I access that webpage
    create participant CrowdsecLAPI
    TraefikPlugin-->>CrowdsecLAPI: Does the User IP has a Crowdsec Decision ?
    Destroy CrowdsecLAPI
    CrowdsecLAPI-->>TraefikPlugin: Yes a ban Decision
    TraefikPlugin->>User: No, HTTP 403
```

> No decision in CrowdsecLAPI

```mermaid
sequenceDiagram
    participant User
    participant TraefikPlugin
    User->>TraefikPlugin: Can I access that webpage
    create participant CrowdsecLAPI
    TraefikPlugin-->>CrowdsecLAPI: Does the User IP has a crowdsec decision ?
    Destroy CrowdsecLAPI
    CrowdsecLAPI-->>TraefikPlugin: Nothing, all good!
    Destroy TraefikPlugin
    TraefikPlugin->>Webserver: Forwarding this HTTP Request from User
    Webserver->>User: HTTP Response
```

</details>

<details><summary>Mode live workflow</summary>

> A Ban decision exists in CrowdsecLAPI but not in cache

```mermaid
sequenceDiagram
    participant User
    participant TraefikPlugin
    User->>TraefikPlugin: Can I access that webpage
    create participant PluginCache
    TraefikPlugin-->>PluginCache: Does the User IP has a crowdsec decision ?
    PluginCache-->>TraefikPlugin: Nothing, all good!
    create participant CrowdsecLAPI
    TraefikPlugin-->>CrowdsecLAPI: Does the User IP has a crowdsec decision ?
    Destroy CrowdsecLAPI
    CrowdsecLAPI-->>TraefikPlugin: Yes a ban Decision
    TraefikPlugin-->>PluginCache: Store the information for this IP for DefaultDecisionSeconds
    Destroy PluginCache
    PluginCache-->>TraefikPlugin: Done
    TraefikPlugin->>User: No, HTTP 403
```

> No decision in cache

```mermaid
sequenceDiagram
    participant User
    participant TraefikPlugin
    User->>TraefikPlugin: Can I access that webpage
    create participant PluginCache
    TraefikPlugin-->>PluginCache: Does the User IP has a crowdsec decision ?
    PluginCache-->>TraefikPlugin: Nothing, all good!
    create participant CrowdsecLAPI
    TraefikPlugin-->>CrowdsecLAPI: Does the User IP has a crowdsec decision ?
    Destroy CrowdsecLAPI
    CrowdsecLAPI-->>TraefikPlugin: Nothing, all good!
    TraefikPlugin-->>PluginCache: Store the information for this IP for DefaultDecisionSeconds
    Destroy PluginCache
    PluginCache-->>TraefikPlugin: Done
    TraefikPlugin->>Webserver: Forwarding this HTTP Request from User
    Webserver->>User: HTTP Response
```

</details>

<details><summary>Mode stream workflow</summary>

> Cache Synchronization every UpdateIntervalSeconds

```mermaid
sequenceDiagram
    participant TraefikPlugin
    participant CrowdsecLAPI
    TraefikPlugin->>CrowdsecLAPI: What are the current decisions
    Destroy CrowdsecLAPI
    CrowdsecLAPI->>TraefikPlugin: Here is the list
    create participant PluginCache
    TraefikPlugin-->>PluginCache: Store this list
    Destroy PluginCache
    PluginCache-->>TraefikPlugin: Done
```

> A Ban decision exists in cache

```mermaid
sequenceDiagram
    participant User
    participant TraefikPlugin
    User->>TraefikPlugin: Can I access that webpage
    create participant PluginCache
    TraefikPlugin-->>PluginCache: Does the User IP has a crowdsec decision ?
    Destroy PluginCache
    PluginCache-->>TraefikPlugin: Yes a ban decision
    Destroy TraefikPlugin
    TraefikPlugin->>User: No, HTTP 403
```

> No decision in cache

```mermaid
sequenceDiagram
    participant User
    participant TraefikPlugin
    User->>TraefikPlugin: Can I access that webpage
    create participant PluginCache
    TraefikPlugin-->>PluginCache: Does the User IP has a crowdsec decision ?
    Destroy PluginCache
    PluginCache-->>TraefikPlugin: Nothing, all good!
    Destroy TraefikPlugin
    TraefikPlugin->>Webserver: Forwarding this HTTP Request from User
    Webserver->>User: HTTP Response
```

</details>

<details><summary>Mode alone Workflow</summary>

> Cache Synchronization every 2 hours to the Crowdsec Central API

```mermaid
sequenceDiagram
    participant TraefikPlugin
    participant CrowdsecCAPI
    TraefikPlugin->>CrowdsecCAPI: What are the current decisions from CAPI
    Destroy CrowdsecCAPI
    CrowdsecCAPI->>TraefikPlugin: Here is the list
    create participant PluginCache
    TraefikPlugin-->>PluginCache: Store this list
    Destroy PluginCache
    PluginCache-->>TraefikPlugin: Done
```

> A Ban decision exists in cache

```mermaid
sequenceDiagram
    participant User
    participant TraefikPlugin
    User->>TraefikPlugin: Can I access that webpage
    create participant PluginCache
    TraefikPlugin-->>PluginCache: Does the User IP has a crowdsec decision ?
    Destroy PluginCache
    PluginCache-->>TraefikPlugin: Yes a ban decision
    Destroy TraefikPlugin
    TraefikPlugin->>User: No, HTTP 403
```

> No decision in cache

```mermaid
sequenceDiagram
    participant User
    participant TraefikPlugin
    User->>TraefikPlugin: Can I access that webpage
    create participant PluginCache
    TraefikPlugin-->>PluginCache: Does the User IP has a crowdsec decision ?
    Destroy PluginCache
    PluginCache-->>TraefikPlugin: Nothing, all good!
    Destroy TraefikPlugin
    TraefikPlugin->>Webserver: Forwarding this HTTP Request from User
    Webserver->>User: HTTP Response
```

</details>

<details><summary>Mode appsec workflow</summary>

> The request is detected as malicious

```mermaid
sequenceDiagram
    participant User
    participant TraefikPlugin
    User->>TraefikPlugin: Can I access that webpage
    create participant CrowdsecAppSec
    TraefikPlugin-->>CrowdsecAppSec: Is this request malicious ?
    Destroy CrowdsecAppSec
    CrowdsecAppSec-->>TraefikPlugin: Yes I think so
    Destroy TraefikPlugin
    TraefikPlugin->>User: No, HTTP 403
```

> The request is not detected as malicious

```mermaid
sequenceDiagram
    participant User
    participant TraefikPlugin
    User->>TraefikPlugin: Can I access that webpage
    create participant CrowdsecAppSec
    TraefikPlugin-->>CrowdsecAppSec: Is this request malicious ?
    Destroy CrowdsecAppSec
    CrowdsecAppSec-->>TraefikPlugin: No I don't think so
    Destroy TraefikPlugin
    TraefikPlugin->>Webserver: Forwarding this HTTP Request from User
    Webserver->>User: HTTP Response
```

</details>

<details><summary>Captcha decision workflow</summary>

```mermaid
sequenceDiagram
    participant User
    participant TraefikPlugin
    User->>TraefikPlugin: Can I access that webpage
    create participant PluginCache
    TraefikPlugin-->>PluginCache: Does the User IP has a Crowdsec Decision ?
    PluginCache-->>TraefikPlugin: Yes a Catpcha Decision
    TraefikPlugin->>User: Please complete this captcha
    User->>TraefikPlugin: Fine, done!
    create participant ProviderCaptcha
    TraefikPlugin-->>ProviderCaptcha: Is the validation OK ?
    Destroy ProviderCaptcha
    ProviderCaptcha-->>TraefikPlugin: Yes
    TraefikPlugin-->>PluginCache: Set the User IP Clean for captchaGracePeriodSeconds
    Destroy PluginCache
    PluginCache-->>TraefikPlugin: Done
    Destroy TraefikPlugin
    TraefikPlugin->>Webserver: Forwarding this HTTP Request from User
    Webserver->>User: HTTP Response
```

</details>

## Usage

To get started, use the `docker-compose.yml` file.

You can run it with:

```bash
make run
```

### Note

<<<<<<< HEAD
> [!IMPORTANT]  
> Some of the behaviours and configuration parameters are shared globally across *all* crowdsec middlewares even if you declare different middlewares with different settings. 
>
> **Cache is shared by all services**: This means if an IP is banned, all services which are protected by an instance of the plugin will deny requests from that IP
>
> If you define different caches for different middlewares, only the first one to be instantiated will be bound to the crowdsec stream.
>
> Overall, this middleware is designed in such a way that **only one instance of the plugin is *possible*.** You can have multiple crowdsec middlewares in the same cluster, the key parameters must be aligned (MetricsUpdateIntervalSeconds, CrowdsecMode, CrowdsecAppsecEnabled, etc.)

> [!WARNING]  
> **Appsec maximum body limit is defaulted to 10MB**
> *By careful when you upgrade to >1.4.x*
=======
**/!\ Cache is shared by all services**
_This means if an IP is banned, all services which are protected by an instance of the plugin will deny requests from that IP_
Only one instance of the plugin is _possible_.

**/!\ Appsec maximum body limit is defaulted to 10MB**
_By careful when you upgrade to >1.4.x_
>>>>>>> 5418d35f

### Variables

- Enabled
  - bool
  - default: false
  - Enable the plugin
- LogLevel
  - string
<<<<<<< HEAD
  - default: `INFO`, expected values are: `INFO`, `DEBUG`, `ERROR`, log are written to `stdout` / `stderr`
- MetricsUpdateIntervalSeconds
  - int64
  - default: 600
  - Interval in seconds between metrics updates to Crowdsec
  - If set to zero or less, metrics collection is disabled
=======
  - default: `INFO`, expected values are: `INFO`, `DEBUG`, `ERROR`
  - Log are written to `stdout` / `stderr` of file if LogFilePath is provided
- LogFilePath
  - string
  - default: ""
  - File Path to write logs, must be writable by Traefik, Log rotation may require a restart of traefik
>>>>>>> 5418d35f
- CrowdsecMode
  - string
  - default: `live`, expected values are: `none`, `live`, `stream`, `alone`, `appsec`
- CrowdsecAppsecEnabled
  - bool
  - default: false
  - Enable Crowdsec Appsec Server (WAF).
- CrowdsecAppsecHost
  - string
  - default: "crowdsec:7422"
  - Crowdsec Appsec Server available on which host and port. The scheme will be handled by the CrowdsecLapiScheme var.
- CrowdsecAppsecPath
  - string
  - default: "/"
  - Crowdsec Appsec Server available on this path. Will be appended to CrowdsecAppsecHost. Need to finish with "/".
- CrowdsecAppsecFailureBlock
  - bool
  - default: true
  - Block request when Crowdsec Appsec Server have a [status 500](https://docs.crowdsec.net/docs/next/appsec/protocol#response-code).
- CrowdsecAppsecUnreachableBlock
  - bool
  - default: true
  - Block request when Crowdsec Appsec Server is unreachable.
- CrowdsecAppsecBodyLimit
  - int64
  - default: 10485760 (= 10MB)
  - Transmit only the first number of bytes to Crowdsec Appsec Server.
- CrowdsecLapiScheme
  - string
  - default: `http`, expected values are: `http`, `https`
- CrowdsecLapiHost
  - string
  - default: "crowdsec:8080"
  - Crowdsec LAPI available on which host and port.
- CrowdsecLapiPath
  - string
  - default: "/"
  - Crowdsec LAPI Server available on this path. Will be appended to CrowdsecLapiHost. Need to finish with "/".
- CrowdsecLapiKey
  - string
  - default: ""
  - Crowdsec LAPI key for the bouncer.
- CrowdsecLapiTlsInsecureVerify
  - bool
  - default: false
  - Disable verification of certificate presented by Crowdsec LAPI
- CrowdsecLapiTlsCertificateAuthority
  - string
  - default: ""
  - PEM-encoded Certificate Authority of the Crowdsec LAPI
- CrowdsecLapiTlsCertificateBouncer
  - string
  - default: ""
  - PEM-encoded client Certificate of the Bouncer
- CrowdsecLapiTlsCertificateBouncerKey
  - string
  - default: ""
  - PEM-encoded client private key of the Bouncer
- ClientTrustedIPs
  - string
  - default: []
  - List of client IPs to trust, they will bypass any check from the bouncer or cache (useful for LAN or VPN IP)
- RemediationHeadersCustomName
  - string
  - default: ""
  - Name of the header you want in response when request are cancelled (possible value of the header `ban` or `captcha`)
- ForwardedHeadersCustomName
  - string
  - default: "X-Forwarded-For"
  - Name of the header where the real IP of the client should be retrieved
- ForwardedHeadersTrustedIPs
  - []string
  - default: []
  - List of IPs of trusted Proxies that are in front of traefik (ex: Cloudflare)
- RedisCacheEnabled
  - bool
  - default: false
  - enable Redis cache instead of in-memory cache
- RedisCacheHost
  - string
  - default: "redis:6379"
  - hostname and port for the Redis service
- RedisCachePassword
  - string
  - default: ""
  - Password for the Redis service
- RedisCacheDatabase
  - string
  - default: ""
  - Database selection for the Redis service
- RedisUnreachableBlock
  - bool
  - default: true
  - Block request when Redis is unreachable (if Redis is unreachable, 1-second delay is added to each request)
- HTTPTimeoutSeconds
  - int64
  - default: 10
  - Default timeout in seconds for contacting Crowdsec LAPI
- UpdateIntervalSeconds
  - int64
  - default: 60
  - Used only in `stream` mode, the interval between requests to fetch blacklisted IPs from LAPI
- UpdateMaxFailure
  - int64
  - default: 0
  - Used only in `stream` and `alone` mode, the maximum number of time we can not reach Crowdsec before blocking traffic (set -1 to never block)
- DefaultDecisionSeconds
  - int64
  - default: 60
  - Used only in `live` mode, maximum decision duration
- CrowdsecCapiMachineId
  - string
  - Used only in `alone` mode, login for Crowdsec CAPI
- CrowdsecCapiPassword
  - string
  - Used only in `alone` mode, password for Crowdsec CAPI
- CrowdsecCapiScenarios
  - []string
  - Used only in `alone` mode, scenarios for Crowdsec CAPI
- CaptchaProvider
  - string
  - Provider to validate the captcha, expected values are: `hcaptcha`, `recaptcha`, `turnstile`
- CaptchaSiteKey
  - string
  - Site key for the captcha provider
- CaptchaSecretKey
  - string
  - Site secret key for the captcha provider
- CaptchaGracePeriodSeconds
  - int64
  - default: 1800 (= 30 minutes)
  - Period after validation of a captcha before a new validation is required if Crowdsec decision is still valid
- CaptchaHTMLFilePath
  - string
  - default: /captcha.html
  - Path where the captcha template is stored
- BanHTMLFilePath
  - string
  - default: ""
  - Path where the ban html file is stored (default empty ""=disabled)

### Configuration

For each plugin, the Traefik static configuration must define the module name (as is usual for Go packages).



The following declaration (given here in YAML) defines a plugin:

> Note that you don't need to copy all thoses settings but only the ones you want to use.  
> See the examples for advanced usage.

```yaml
# Static configuration

experimental:
  plugins:
    bouncer:
      moduleName: github.com/maxlerebourg/crowdsec-bouncer-traefik-plugin
      version: vX.Y.Z # To update
```

```yaml
# Dynamic configuration

http:
  routers:
    my-router:
      rule: host(`whoami.localhost`)
      service: service-foo
      entryPoints:
        - web
      middlewares:
        - crowdsec

  services:
    service-foo:
      loadBalancer:
        servers:
          - url: http://127.0.0.1:5000

  middlewares:
    crowdsec:
      plugin:
        bouncer:
          enabled: false
          logLevel: DEBUG
          LogFilePath: ""
          updateIntervalSeconds: 60
          updateMaxFailure: 0
          defaultDecisionSeconds: 60
          httpTimeoutSeconds: 10
          crowdsecMode: live
          crowdsecAppsecEnabled: false
          crowdsecAppsecHost: crowdsec:7422
          crowdsecAppsecPath: "/"
          crowdsecAppsecFailureBlock: true
          crowdsecAppsecUnreachableBlock: true
          crowdsecAppsecBodyLimit: 10485760
          crowdsecLapiKey: privateKey-foo
          crowdsecLapiKeyFile: /etc/traefik/cs-privateKey-foo
          crowdsecLapiScheme: http
          crowdsecLapiHost: crowdsec:8080
          crowdsecLapiPath: "/"
          crowdsecLapiTLSInsecureVerify: false
          crowdsecCapiMachineId: login
          crowdsecCapiPassword: password
          crowdsecCapiScenarios:
            - crowdsecurity/http-path-traversal-probing
            - crowdsecurity/http-xss-probing
            - crowdsecurity/http-generic-bf
          forwardedHeadersTrustedIPs:
            - 10.0.10.23/32
            - 10.0.20.0/24
          clientTrustedIPs:
            - 192.168.1.0/24
          forwardedHeadersCustomName: X-Custom-Header
          remediationHeadersCustomName: cs-remediation
          redisCacheEnabled: false
          redisCacheHost: "redis:6379"
          redisCachePassword: password
          redisCacheDatabase: "5"
          redisCacheUnreachableBlock: true
          crowdsecLapiTLSCertificateAuthority: |-
            -----BEGIN CERTIFICATE-----
            MIIEBzCCAu+gAwIBAgICEAAwDQYJKoZIhvcNAQELBQAwgZQxCzAJBgNVBAYTAlVT
            ...
            Q0veeNzBQXg1f/JxfeA39IDIX1kiCf71tGlT
            -----END CERTIFICATE-----
          crowdsecLapiTLSCertificateAuthorityFile: /etc/traefik/crowdsec-certs/ca.pem
          crowdsecLapiTLSCertificateBouncer: |-
            -----BEGIN CERTIFICATE-----
            MIIEHjCCAwagAwIBAgIUOBTs1eqkaAUcPplztUr2xRapvNAwDQYJKoZIhvcNAQEL
            ...
            RaXAnYYUVRblS1jmePemh388hFxbmrpG2pITx8B5FMULqHoj11o2Rl0gSV6tHIHz
            N2U=
            -----END CERTIFICATE-----
          crowdsecLapiTLSCertificateBouncerFile: /etc/traefik/crowdsec-certs/bouncer.pem
          crowdsecLapiTLSCertificateBouncerKey: |-
            -----BEGIN RSA PRIVATE KEY-----
            MIIEogIBAAKCAQEAtYQnbJqifH+ZymePylDxGGLIuxzcAUU4/ajNj+qRAdI/Ux3d
            ...
            ic5cDRo6/VD3CS3MYzyBcibaGaV34nr0G/pI+KEqkYChzk/PZRA=
            -----END RSA PRIVATE KEY-----
          crowdsecLapiTLSCertificateBouncerKeyFile: /etc/traefik/crowdsec-certs/bouncer-key.pem
          captchaProvider: hcaptcha
          captchaSiteKey: FIXME
          captchaSecretKey: FIXME
          captchaGracePeriodSeconds: 1800
          captchaHTMLFilePath: /captcha.html
          banHTMLFilePath: /ban.html
          metricsUpdateIntervalSeconds: 600
```

#### Fill variable with value of file

`CrowdsecLapiTlsCertificateBouncerKey`, `CrowdsecLapiTlsCertificateBouncer`, `CrowdsecLapiTlsCertificateAuthority`, `CrowdsecCapiMachineId`, `CrowdsecCapiPassword`, `CrowdsecLapiKey`, `CaptchaSiteKey` and `CaptchaSecretKey` can be provided with the content as raw or through a file path that Traefik can read.  
The file variable will be used as preference if both content and file are provided for the same variable.

Format is:

- Content: VariableName: XXX
- File : VariableNameFile: /path

#### Authenticate with LAPI

You can authenticate to the LAPI either with LAPIKEY or by using client certificates.  
Please see below for more details on each option.

#### Generate LAPI KEY

You can generate a crowdsec API key for the LAPI.  
You can follow the documentation here: [docs.crowdsec.net/docs/user_guides/lapi_mgmt](https://docs.crowdsec.net/docs/user_guides/lapi_mgmt)

```bash
docker compose -f docker-compose-local.yml up -d crowdsec
docker exec crowdsec cscli bouncers add crowdsecBouncer
```

This LAPI key must be set where is noted FIXME-LAPI-KEY in the docker-compose.yml

```yaml
..
whoami:
  labels:
    - "traefik.http.middlewares.crowdsec.plugin.bouncer.crowdseclapikey=FIXME-LAPI-KEY"
    - "traefik.http.middlewares.crowdsec.plugin.bouncer.crowdseclapischeme=http"
    - "traefik.http.middlewares.crowdsec.plugin.bouncer.crowdseclapihost=crowdsec:8080"
..
crowdsec:
  environment:
    BOUNCER_KEY_TRAEFIK: FIXME-LAPI-KEY
```

Note:

> Crowdsec does not require a specific format for la LAPI-key, you may use something like FIXME-LAPI-KEY but that is not recommanded for obvious reasons

You can then run all the containers:

```bash
docker compose up -d
```

#### Use certificates to authenticate with CrowdSec

You can follow the example in `examples/tls-auth` to view how to authenticate with client certificates with the LAPI.  
In that case, communications with the LAPI must go through HTTPS.

A script is available to generate certificates in `examples/tls-auth/gencerts.sh` and must be in the same directory as the inputs for the PKI creation.

#### Use HTTPS to communicate with the LAPI

To communicate with the LAPI in HTTPS you need to either accept any certificates by setting the `crowdsecLapiTLSInsecureVerify` to true or add the CA used by the server certificate of Crowdsec using `crowdsecLapiTLSCertificateAuthority` or `crowdsecLapiTLSCertificateAuthorityFile`.
Set the `crowdsecLapiScheme` to https.

Crowdsec must be listening in HTTPS for this to work.
Please see the [tls-auth example](https://github.com/maxlerebourg/crowdsec-bouncer-traefik-plugin/blob/main/examples/tls-auth/README.md) or the official documentation: [docs.crowdsec.net/docs/local_api/tls_auth/](https://docs.crowdsec.net/docs/local_api/tls_auth/)

#### Manually add an IP to the blocklist (for testing purposes)

```bash
docker compose up -d crowdsec
docker exec crowdsec cscli decisions add --ip 10.0.0.10 -d 10m # this will be effective 10min
docker exec crowdsec cscli decisions remove --ip 10.0.0.10
docker exec crowdsec cscli decisions add --ip 10.0.0.10 -d 10m -t captcha # this will return a captcha challenge
docker exec crowdsec cscli decisions remove --ip 10.0.0.10 -t captcha
```

### Examples

#### 1. Behind another proxy service (ex: clouflare) [examples/behind-proxy/README.md](https://github.com/maxlerebourg/crowdsec-bouncer-traefik-plugin/blob/main/examples/behind-proxy/README.md)

#### 2. With Redis as an external shared cache [examples/redis-cache/README.md](https://github.com/maxlerebourg/crowdsec-bouncer-traefik-plugin/blob/main/examples/redis-cache/README.md)

#### 3. Using Trusted IP (ex: LAN OR VPN) that won't get filtered by crowdsec [examples/trusted-ips/README.md](https://github.com/maxlerebourg/crowdsec-bouncer-traefik-plugin/blob/main/examples/trusted-ips/README.md)

#### 4. Using Crowdsec and Traefik installed as binary in a single VM [examples/binary-vm/README.md](https://github.com/maxlerebourg/crowdsec-bouncer-traefik-plugin/blob/main/examples/binary-vm/README.md)

#### 5. Using https communication and tls authentication with Crowdsec [examples/tls-auth/README.md](https://github.com/maxlerebourg/crowdsec-bouncer-traefik-plugin/blob/main/examples/tls-auth/README.md)

#### 6. Using Crowdsec and Traefik in Kubernetes [examples/kubernetes/README.md](https://github.com/maxlerebourg/crowdsec-bouncer-traefik-plugin/blob/main/examples/kubernetes/README.md)

#### 7. Using Traefik in standalone mode without Crowdsec [examples/standalone-mode/README.md](https://github.com/maxlerebourg/crowdsec-bouncer-traefik-plugin/blob/main/examples/standalone-mode/README.md)

#### 8. Using Traefik with AppSec feature enabled [examples/appsec-enabled/README.md](https://github.com/maxlerebourg/crowdsec-bouncer-traefik-plugin/blob/main/examples/appsec-enabled/README.md)

#### 9. Using Traefik with Captcha remediation feature enabled [examples/captcha/README.md](https://github.com/maxlerebourg/crowdsec-bouncer-traefik-plugin/blob/main/examples/captcha/README.md)

#### 10. Using Traefik with Custom Ban HTML Page [examples/custom-ban-page/README.md](https://github.com/maxlerebourg/crowdsec-bouncer-traefik-plugin/blob/main/examples/custom-ban-page/README.md)

### Local Mode

Traefik also offers a developer mode that can be used for temporary testing of plugins not hosted on GitHub.
To use a plugin in local mode, the Traefik static configuration must define the module name (as is usual for Go packages) and a path to a [Go workspace](https://golang.org/doc/gopath_code.html#Workspaces), which can be the local GOPATH or any directory.

The plugins must be placed in the `./plugins-local` directory,
which should be in the working directory of the process running the Traefik binary.
The source code of the plugin should be organized as follows:

```
./plugins-local/
    └── src
        └── github.com
            └── maxlerebourg
                └── crowdsec-bouncer-traefik-plugin
                    ├── bouncer.go
                    ├── bouncer_test.go
                    ├── go.mod
                    ├── LICENSE
                    ├── Makefile
                    ├── readme.md
                    └── vendor/*
```

For local development, a `docker-compose.local.yml` is provided which reproduces the directory layout needed by Traefik.  
This works once you have generated and filled your _LAPI-KEY_ (crowdsecLapiKey), if not read above for informations.

```bash
docker compose -f docker-compose.local.yml up -d
```

Equivalent to

```bash
make run_local
```

### About

[mathieuHa](https://github.com/mathieuHa) and [I](https://github.com/maxlerebourg) have been using Traefik since 2020 at [Primadviz](https://primadviz.com).
We come from a web development and security engineer background and wanted to add the power of a very promising technology (Crowdsec) to the edge router we love.

We initially ran into this project: [github.com/fbonalair/traefik-crowdsec-bouncer](https://github.com/fbonalair/traefik-crowdsec-bouncer)
It was using traefik and forward auth middleware to verify every request.  
They had to go through a webserver which then contacts another webservice (the crowdsec LAPI) to make a decision based on the source IP.  
We initially proposed some improvements by implementing a streaming mode and a local cache.  
With the Traefik hackathon we decided to implement our solution directly as a Traefik plugin which could be found by everyone on [plugins.traefik.io](https://plugins.traefik.io) and be more performant.<|MERGE_RESOLUTION|>--- conflicted
+++ resolved
@@ -308,7 +308,6 @@
 
 ### Note
 
-<<<<<<< HEAD
 > [!IMPORTANT]  
 > Some of the behaviours and configuration parameters are shared globally across *all* crowdsec middlewares even if you declare different middlewares with different settings. 
 >
@@ -320,15 +319,7 @@
 
 > [!WARNING]  
 > **Appsec maximum body limit is defaulted to 10MB**
-> *By careful when you upgrade to >1.4.x*
-=======
-**/!\ Cache is shared by all services**
-_This means if an IP is banned, all services which are protected by an instance of the plugin will deny requests from that IP_
-Only one instance of the plugin is _possible_.
-
-**/!\ Appsec maximum body limit is defaulted to 10MB**
-_By careful when you upgrade to >1.4.x_
->>>>>>> 5418d35f
+> *Be careful when you upgrade to >1.4.x*
 
 ### Variables
 
@@ -338,21 +329,17 @@
   - Enable the plugin
 - LogLevel
   - string
-<<<<<<< HEAD
-  - default: `INFO`, expected values are: `INFO`, `DEBUG`, `ERROR`, log are written to `stdout` / `stderr`
+  - default: `INFO`, expected values are: `INFO`, `DEBUG`, `ERROR`, `TRACE`
+  - Log are written to `stdout` / `stderr` or file if LogFilePath is provided
+- LogFilePath
+  - string
+  - default: ""
+  - File Path to write logs, must be writable by Traefik, Log rotation may require a restart of traefik
 - MetricsUpdateIntervalSeconds
   - int64
   - default: 600
   - Interval in seconds between metrics updates to Crowdsec
   - If set to zero or less, metrics collection is disabled
-=======
-  - default: `INFO`, expected values are: `INFO`, `DEBUG`, `ERROR`
-  - Log are written to `stdout` / `stderr` of file if LogFilePath is provided
-- LogFilePath
-  - string
-  - default: ""
-  - File Path to write logs, must be writable by Traefik, Log rotation may require a restart of traefik
->>>>>>> 5418d35f
 - CrowdsecMode
   - string
   - default: `live`, expected values are: `none`, `live`, `stream`, `alone`, `appsec`
@@ -497,8 +484,6 @@
 ### Configuration
 
 For each plugin, the Traefik static configuration must define the module name (as is usual for Go packages).
-
-
 
 The following declaration (given here in YAML) defines a plugin:
 
