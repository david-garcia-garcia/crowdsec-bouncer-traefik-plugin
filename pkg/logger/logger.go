// Package logger implements utility routines to write to stdout and stderr.
// It supports trace, debug, info and error level
package logger

import (
	"fmt"
	"io"
	"log"
	"os"
	"path/filepath"
)

// Log Logger struct.
type Log struct {
	logError *log.Logger
	logInfo  *log.Logger
	logDebug *log.Logger
	logTrace *log.Logger
}

// New Set Default log level to info in case log level to defined.
func New(logLevel string, logFilePath string) *Log {
	logError := log.New(io.Discard, "ERROR: CrowdsecBouncerTraefikPlugin: ", log.Ldate|log.Ltime)
	logInfo := log.New(io.Discard, "INFO: CrowdsecBouncerTraefikPlugin: ", log.Ldate|log.Ltime)
	logDebug := log.New(io.Discard, "DEBUG: CrowdsecBouncerTraefikPlugin: ", log.Ldate|log.Ltime)
<<<<<<< HEAD
	logTrace := log.New(io.Discard, "TRACE: CrowdsecBouncerTraefikPlugin: ", log.Ldate|log.Ltime)

	// Set outputs based on log level
	logError.SetOutput(os.Stderr) // Always show errors
	switch logLevel {
	case "ERROR":
		// Only show errors
	case "INFO":
		logInfo.SetOutput(os.Stdout)
	case "DEBUG":
		logInfo.SetOutput(os.Stdout)
		logDebug.SetOutput(os.Stdout)
	case "TRACE":
		logInfo.SetOutput(os.Stdout)
=======

	logError.SetOutput(os.Stderr)
	logInfo.SetOutput(os.Stdout)
	// we initialize logger to STDOUT/STDERR first so if the file logger cannot be initialized we can inform the user
	if logLevel == "DEBUG" {
>>>>>>> 5418d35f
		logDebug.SetOutput(os.Stdout)
		logTrace.SetOutput(os.Stdout)
	default:
		// Default to INFO level
		logInfo.SetOutput(os.Stdout)
	}
<<<<<<< HEAD
=======
	if logFilePath != "" {
		logFile, err := os.OpenFile(filepath.Clean(logFilePath), os.O_APPEND|os.O_CREATE|os.O_WRONLY, 0600)
		if err != nil {
			_ = fmt.Errorf("LogFilePath is not writable %w", err)
		} else {
			logInfo.SetOutput(logFile)
			logError.SetOutput(logFile)
			if logLevel == "DEBUG" {
				logDebug.SetOutput(logFile)
			}
		}
	}
>>>>>>> 5418d35f

	return &Log{
		logError: logError,
		logInfo:  logInfo,
		logDebug: logDebug,
		logTrace: logTrace,
	}
}

// Info log to Stdout.
func (l *Log) Info(str string) {
	l.logInfo.Printf("%s", str)
}

// Debug log to Stdout.
func (l *Log) Debug(str string) {
	l.logDebug.Printf("%s", str)
}

// Trace log to Stdout.
func (l *Log) Trace(str string) {
	l.logTrace.Printf("%s", str)
}

// Error log to Stderr.
func (l *Log) Error(str string) {
	l.logError.Printf("%s", str)
}<|MERGE_RESOLUTION|>--- conflicted
+++ resolved
@@ -20,52 +20,45 @@
 
 // New Set Default log level to info in case log level to defined.
 func New(logLevel string, logFilePath string) *Log {
+	// Initialize loggers with discard output
 	logError := log.New(io.Discard, "ERROR: CrowdsecBouncerTraefikPlugin: ", log.Ldate|log.Ltime)
 	logInfo := log.New(io.Discard, "INFO: CrowdsecBouncerTraefikPlugin: ", log.Ldate|log.Ltime)
 	logDebug := log.New(io.Discard, "DEBUG: CrowdsecBouncerTraefikPlugin: ", log.Ldate|log.Ltime)
-<<<<<<< HEAD
 	logTrace := log.New(io.Discard, "TRACE: CrowdsecBouncerTraefikPlugin: ", log.Ldate|log.Ltime)
 
-	// Set outputs based on log level
-	logError.SetOutput(os.Stderr) // Always show errors
+	// Prepare output destinations
+	output := os.Stdout
+	errorOutput := os.Stderr
+	if logFilePath != "" {
+		logFile, err := os.OpenFile(filepath.Clean(logFilePath), os.O_APPEND|os.O_CREATE|os.O_WRONLY, 0600)
+		if err == nil {
+			output = logFile
+			errorOutput = logFile
+		} else {
+			_ = fmt.Errorf("LogFilePath is not writable %w", err)
+		}
+	}
+
+	// Set error logger output
+	logError.SetOutput(errorOutput)
+
+	// Configure log levels
 	switch logLevel {
 	case "ERROR":
-		// Only show errors
+		// Only error logging is enabled
 	case "INFO":
-		logInfo.SetOutput(os.Stdout)
+		logInfo.SetOutput(output)
 	case "DEBUG":
-		logInfo.SetOutput(os.Stdout)
-		logDebug.SetOutput(os.Stdout)
+		logInfo.SetOutput(output)
+		logDebug.SetOutput(output)
 	case "TRACE":
-		logInfo.SetOutput(os.Stdout)
-=======
-
-	logError.SetOutput(os.Stderr)
-	logInfo.SetOutput(os.Stdout)
-	// we initialize logger to STDOUT/STDERR first so if the file logger cannot be initialized we can inform the user
-	if logLevel == "DEBUG" {
->>>>>>> 5418d35f
-		logDebug.SetOutput(os.Stdout)
-		logTrace.SetOutput(os.Stdout)
+		logInfo.SetOutput(output)
+		logDebug.SetOutput(output)
+		logTrace.SetOutput(output)
 	default:
 		// Default to INFO level
-		logInfo.SetOutput(os.Stdout)
+		logInfo.SetOutput(output)
 	}
-<<<<<<< HEAD
-=======
-	if logFilePath != "" {
-		logFile, err := os.OpenFile(filepath.Clean(logFilePath), os.O_APPEND|os.O_CREATE|os.O_WRONLY, 0600)
-		if err != nil {
-			_ = fmt.Errorf("LogFilePath is not writable %w", err)
-		} else {
-			logInfo.SetOutput(logFile)
-			logError.SetOutput(logFile)
-			if logLevel == "DEBUG" {
-				logDebug.SetOutput(logFile)
-			}
-		}
-	}
->>>>>>> 5418d35f
 
 	return &Log{
 		logError: logError,
