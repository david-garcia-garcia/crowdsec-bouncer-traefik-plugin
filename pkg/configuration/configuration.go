// Package configuration implements plugin Config, default Config values and validation param functions.
package configuration

import (
	"crypto/tls"
	"crypto/x509"
	"errors"
	"fmt"
	"html/template"
	"net/http"
	"net/url"
	"os"
	"path/filepath"
	"reflect"
	"regexp"
	"strings"

	ip "github.com/maxlerebourg/crowdsec-bouncer-traefik-plugin/pkg/ip"
	logger "github.com/maxlerebourg/crowdsec-bouncer-traefik-plugin/pkg/logger"
)

// Enums for crowdsec mode.
const (
	AloneMode         = "alone"
	StreamMode        = "stream"
	LiveMode          = "live"
	NoneMode          = "none"
	AppsecMode        = "appsec"
	HTTPS             = "https"
	HTTP              = "http"
	LogDEBUG          = "DEBUG"
	LogINFO           = "INFO"
	LogERROR          = "ERROR"
	LogTRACE          = "TRACE"
	HcaptchaProvider  = "hcaptcha"
	RecaptchaProvider = "recaptcha"
	TurnstileProvider = "turnstile"
)

// Config the plugin configuration.
type Config struct {
	Enabled                                  bool     `json:"enabled,omitempty"`
	LogLevel                                 string   `json:"logLevel,omitempty"`
	LogFilePath                              string   `json:"logFilePath,omitempty"`
	CrowdsecMode                             string   `json:"crowdsecMode,omitempty"`
	CrowdsecAppsecEnabled                    bool     `json:"crowdsecAppsecEnabled,omitempty"`
	CrowdsecAppsecHost                       string   `json:"crowdsecAppsecHost,omitempty"`
	CrowdsecAppsecPath                       string   `json:"crowdsecAppsecPath,omitempty"`
	CrowdsecAppsecFailureBlock               bool     `json:"crowdsecAppsecFailureBlock,omitempty"`
	CrowdsecAppsecUnreachableBlock           bool     `json:"crowdsecAppsecUnreachableBlock,omitempty"`
	CrowdsecAppsecBodyLimit                  int64    `json:"crowdsecAppsecBodyLimit,omitempty"`
	CrowdsecLapiScheme                       string   `json:"crowdsecLapiScheme,omitempty"`
	CrowdsecLapiHost                         string   `json:"crowdsecLapiHost,omitempty"`
	CrowdsecLapiPath                         string   `json:"crowdsecLapiPath,omitempty"`
	CrowdsecLapiKey                          string   `json:"crowdsecLapiKey,omitempty"`
	CrowdsecLapiKeyFile                      string   `json:"crowdsecLapiKeyFile,omitempty"`
	CrowdsecLapiTLSInsecureVerify            bool     `json:"crowdsecLapiTlsInsecureVerify,omitempty"`
	CrowdsecLapiTLSCertificateAuthority      string   `json:"crowdsecLapiTlsCertificateAuthority,omitempty"`
	CrowdsecLapiTLSCertificateAuthorityFile  string   `json:"crowdsecLapiTlsCertificateAuthorityFile,omitempty"`
	CrowdsecLapiTLSCertificateBouncer        string   `json:"crowdsecLapiTlsCertificateBouncer,omitempty"`
	CrowdsecLapiTLSCertificateBouncerFile    string   `json:"crowdsecLapiTlsCertificateBouncerFile,omitempty"`
	CrowdsecLapiTLSCertificateBouncerKey     string   `json:"crowdsecLapiTlsCertificateBouncerKey,omitempty"`
	CrowdsecLapiTLSCertificateBouncerKeyFile string   `json:"crowdsecLapiTlsCertificateBouncerKeyFile,omitempty"`
	CrowdsecCapiMachineID                    string   `json:"crowdsecCapiMachineId,omitempty"`
	CrowdsecCapiMachineIDFile                string   `json:"crowdsecCapiMachineIdFile,omitempty"`
	CrowdsecCapiPassword                     string   `json:"crowdsecCapiPassword,omitempty"`
	CrowdsecCapiPasswordFile                 string   `json:"crowdsecCapiPasswordFile,omitempty"`
	CrowdsecCapiScenarios                    []string `json:"crowdsecCapiScenarios,omitempty"`
	UpdateIntervalSeconds                    int64    `json:"updateIntervalSeconds,omitempty"`
	MetricsUpdateIntervalSeconds             int64    `json:"metricsUpdateIntervalSeconds,omitempty"`
	UpdateMaxFailure                         int64    `json:"updateMaxFailure,omitempty"`
	DefaultDecisionSeconds                   int64    `json:"defaultDecisionSeconds,omitempty"`
	HTTPTimeoutSeconds                       int64    `json:"httpTimeoutSeconds,omitempty"`
	RemediationHeadersCustomName             string   `json:"remediationHeadersCustomName,omitempty"`
	ForwardedHeadersCustomName               string   `json:"forwardedHeadersCustomName,omitempty"`
	ForwardedHeadersTrustedIPs               []string `json:"forwardedHeadersTrustedIps,omitempty"`
	ClientTrustedIPs                         []string `json:"clientTrustedIps,omitempty"`
	RedisCacheEnabled                        bool     `json:"redisCacheEnabled,omitempty"`
	RedisCacheHost                           string   `json:"redisCacheHost,omitempty"`
	RedisCachePassword                       string   `json:"redisCachePassword,omitempty"`
	RedisCachePasswordFile                   string   `json:"redisCachePasswordFile,omitempty"`
	RedisCacheDatabase                       string   `json:"redisCacheDatabase,omitempty"`
	RedisCacheUnreachableBlock               bool     `json:"redisCacheUnreachableBlock,omitempty"`
	BanHTMLFilePath                          string   `json:"banHtmlFilePath,omitempty"`
	CaptchaHTMLFilePath                      string   `json:"captchaHtmlFilePath,omitempty"`
	CaptchaProvider                          string   `json:"captchaProvider,omitempty"`
	CaptchaSiteKey                           string   `json:"captchaSiteKey,omitempty"`
	CaptchaSiteKeyFile                       string   `json:"captchaSiteKeyFile,omitempty"`
	CaptchaSecretKey                         string   `json:"captchaSecretKey,omitempty"`
	CaptchaSecretKeyFile                     string   `json:"captchaSecretKeyFile,omitempty"`
	CaptchaGracePeriodSeconds                int64    `json:"captchaGracePeriodSeconds,omitempty"`
}

func contains(source []string, target string) bool {
	for _, item := range source {
		if item == target {
			return true
		}
	}
	return false
}

// New creates the default plugin configuration.
func New() *Config {
	return &Config{
		Enabled:                        false,
		LogLevel:                       LogINFO,
		LogFilePath:                    "",
		CrowdsecMode:                   LiveMode,
		CrowdsecAppsecEnabled:          false,
		CrowdsecAppsecHost:             "crowdsec:7422",
		CrowdsecAppsecPath:             "/",
		CrowdsecAppsecFailureBlock:     true,
		CrowdsecAppsecUnreachableBlock: true,
		CrowdsecAppsecBodyLimit:        10485760,
		CrowdsecLapiScheme:             HTTP,
		CrowdsecLapiHost:               "crowdsec:8080",
		CrowdsecLapiPath:               "/",
		CrowdsecLapiKey:                "",
		CrowdsecLapiTLSInsecureVerify:  false,
		UpdateIntervalSeconds:          60,
		MetricsUpdateIntervalSeconds:   600,
		UpdateMaxFailure:               0,
		DefaultDecisionSeconds:         60,
		HTTPTimeoutSeconds:             10,
		CaptchaProvider:                "",
		CaptchaSiteKey:                 "",
		CaptchaSecretKey:               "",
		CaptchaGracePeriodSeconds:      1800,
		CaptchaHTMLFilePath:            "/captcha.html",
		BanHTMLFilePath:                "",
		RemediationHeadersCustomName:   "",
		ForwardedHeadersCustomName:     "X-Forwarded-For",
		ForwardedHeadersTrustedIPs:     []string{},
		ClientTrustedIPs:               []string{},
		RedisCacheEnabled:              false,
		RedisCacheHost:                 "redis:6379",
		RedisCachePassword:             "",
		RedisCacheDatabase:             "",
		RedisCacheUnreachableBlock:     true,
	}
}

// GetVariable get variable from file and after in the variables gave by user.
func GetVariable(config *Config, key string) (string, error) {
	value := ""
	object := reflect.Indirect(reflect.ValueOf(config))
	field := object.FieldByName(key + "File")
	// Here linter say you should simplify this code, but lets not, performance is important not clarity and complexity
	fp := field.String()
	if fp != "" {
		file, err := os.Stat(fp)
		if err != nil {
			return value, fmt.Errorf("%s:%s invalid path %w", key, fp, err)
		}
		if file.IsDir() {
			return value, fmt.Errorf("%s:%s path must be a file", key, fp)
		}
		fileValue, err := os.ReadFile(filepath.Clean(fp))
		if err != nil {
			return value, fmt.Errorf("%s:%s read file path failed %w", key, fp, err)
		}
		value = string(fileValue)
		return strings.TrimSpace(value), nil
	}
	field = object.FieldByName(key)
	value = field.String()
	return strings.TrimSpace(value), nil
}

// GetHTMLTemplate get compiled HTML template.
func GetHTMLTemplate(path string) (*template.Template, error) {
	var err error
	if path == "" {
		return nil, errors.New("no html template provided")
	}
	//nolint:gosec
	b, err := os.ReadFile(path)
	if err != nil {
		return nil, err
	}
	html := string(b)
	compiledTemplate, err := template.New("html").Parse(html)
	if err != nil {
		return nil, fmt.Errorf("impossible to compile html template: %w", err)
	}
	return compiledTemplate, nil
}

// ValidateParams validate all the param gave by user.
//
//nolint:gocyclo,gocognit
func ValidateParams(config *Config) error {
	if err := validateParamsRequired(config); err != nil {
		return err
	}

	if err := validateParamsIPs(config.ForwardedHeadersTrustedIPs, "ForwardedHeadersTrustedIPs"); err != nil {
		return err
	}
	if err := validateParamsIPs(config.ClientTrustedIPs, "ClientTrustedIPs"); err != nil {
		return err
	}

	if _, err := GetVariable(config, "RedisCachePassword"); err != nil {
		return err
	}

	if config.CrowdsecMode == AloneMode {
		if _, err := GetVariable(config, "CrowdsecCapiMachineID"); err != nil {
			return err
		}
		if _, err := GetVariable(config, "CrowdsecCapiPassword"); err != nil {
			return err
		}
		return nil
	}

	if config.CaptchaProvider != "" {
		if _, err := GetVariable(config, "CaptchaSiteKey"); err != nil {
			return err
		}
		if _, err := GetVariable(config, "CaptchaSecretKey"); err != nil {
			return err
		}
		if _, err := GetHTMLTemplate(config.CaptchaHTMLFilePath); err != nil {
			return err
		}
	}
	if config.BanHTMLFilePath != "" {
		if _, err := GetHTMLTemplate(config.BanHTMLFilePath); err != nil {
			return err
		}
	}

	if err := validateURL("CrowdsecLapi", config.CrowdsecLapiScheme, config.CrowdsecLapiHost, config.CrowdsecLapiPath); err != nil {
		return err
	}

	if err := validateURL("CrowdsecAppsec", config.CrowdsecLapiScheme, config.CrowdsecAppsecHost, config.CrowdsecAppsecPath); err != nil {
		return err
	}

	lapiKey, err := GetVariable(config, "CrowdsecLapiKey")
	if err != nil {
		return err
	}
	certBouncer, err := GetVariable(config, "CrowdsecLapiTLSCertificateBouncer")
	if err != nil {
		return err
	}
	certBouncerKey, err := GetVariable(config, "CrowdsecLapiTLSCertificateBouncerKey")
	if err != nil {
		return err
	}
	// We need to either have crowdsecLapiKey defined or the BouncerCert and Bouncerkey
	if lapiKey == "" && (certBouncer == "" || certBouncerKey == "") {
		return errors.New("CrowdsecLapiKey || (CrowdsecLapiTLSCertificateBouncer && CrowdsecLapiTLSCertificateBouncerKey): cannot be all empty")
	} else if lapiKey != "" && (certBouncer == "" || certBouncerKey == "") {
		lapiKey = strings.TrimSpace(lapiKey)
		if err = validateParamsAPIKey(lapiKey); err != nil {
			return err
		}
	}

	// Case https to contact Crowdsec LAPI and certificate must be provided
	if config.CrowdsecLapiScheme == HTTPS && !config.CrowdsecLapiTLSInsecureVerify {
		if err = validateParamsTLS(config); err != nil {
			return err
		}
	}

	// Check logging configuration
<<<<<<< HEAD

	if !contains([]string{LogERROR, LogDEBUG, LogINFO, LogTRACE}, config.LogLevel) {
		return fmt.Errorf("LogLevel should be one of (%s,%s,%s,%s)", LogDEBUG, LogINFO, LogERROR, LogTRACE)
=======
	// to upper allow of anycase of log level
	if !contains([]string{LogERROR, LogDEBUG, LogINFO}, strings.ToUpper(config.LogLevel)) {
		return fmt.Errorf("LogLevel should be one of (%s,%s,%s)", LogDEBUG, LogINFO, LogERROR)
>>>>>>> 78869ecf
	}
	if config.LogFilePath != "" {
		_, err = os.OpenFile(filepath.Clean(config.LogFilePath), os.O_APPEND|os.O_CREATE|os.O_WRONLY, 0600)
		if err != nil {
			return fmt.Errorf("LogFilePath is not writable %w", err)
		}
	}
	return nil
}

func validateURL(variable, scheme, host, path string) error {
	// This only check that the format of the URL scheme://host/path is correct and do not make requests
	testURL := url.URL{Scheme: scheme, Host: host, Path: path}
	if _, err := http.NewRequest(http.MethodGet, testURL.String(), nil); err != nil {
		return fmt.Errorf("CrowdsecLapiScheme://%sHost: '%v://%v%v' must be a valid URL", variable, scheme, host, path)
	}
	return nil
}

// validHeaderFieldByte reports whether b is a valid byte in a header
// field name. RFC 7230 says:
// valid ! # $ % & ' * + - . ^ _ ` | ~ DIGIT ALPHA
// See https://httpwg.github.io/specs/rfc7230.html#rule.token.separators
func validateParamsAPIKey(lapiKey string) error {
	reg := regexp.MustCompile("^[a-zA-Z0-9 !#$%&'*+-.^_`|~=/]*$")
	if !reg.MatchString(lapiKey) {
		return fmt.Errorf("CrowdsecLapiKey doesn't valid this regexp: '/%s/'", reg.String())
	}
	return nil
}

func validateParamsTLS(config *Config) error {
	certAuth, err := GetVariable(config, "CrowdsecLapiTLSCertificateAuthority")
	if err != nil {
		return err
	}
	if certAuth == "" {
		return errors.New("CrowdsecLapiTLSCertificateAuthority must be specified when CrowdsecLapiScheme='https' and CrowdsecLapiTLSInsecureVerify=false")
	}
	tlsConfig := new(tls.Config)
	tlsConfig.RootCAs = x509.NewCertPool()
	if !tlsConfig.RootCAs.AppendCertsFromPEM([]byte(certAuth)) {
		return errors.New("failed parsing pem file")
	}
	return nil
}

func validateParamsIPs(listIP []string, key string) error {
	if len(listIP) > 0 {
		if _, err := ip.NewChecker(logger.New(LogINFO, ""), listIP); err != nil {
			return fmt.Errorf("%s must be a list of IP/CIDR :%w", key, err)
		}
	}
	return nil
}

func validateParamsRequired(config *Config) error {
	requiredStrings := map[string]string{
		"CrowdsecLapiScheme": config.CrowdsecLapiScheme,
		"CrowdsecLapiHost":   config.CrowdsecLapiHost,
		"CrowdsecMode":       config.CrowdsecMode,
	}
	for key, val := range requiredStrings {
		if len(val) == 0 {
			return fmt.Errorf("%v: cannot be empty", key)
		}
	}
	requiredInt := map[string]int64{
		"UpdateIntervalSeconds":        config.UpdateIntervalSeconds,
		"MetricsUpdateIntervalSeconds": config.MetricsUpdateIntervalSeconds,
		"DefaultDecisionSeconds":       config.DefaultDecisionSeconds,
		"HTTPTimeoutSeconds":           config.HTTPTimeoutSeconds,
		"CaptchaGracePeriodSeconds":    config.CaptchaGracePeriodSeconds,
	}
	for key, val := range requiredInt {
		if val < 1 {
			return fmt.Errorf("%v: cannot be less than 1", key)
		}
	}
	if config.UpdateMaxFailure < -1 {
		return errors.New("UpdateMaxFailure: cannot be less than -1")
	}
	if config.CrowdsecAppsecBodyLimit < 0 {
		return errors.New("CrowdsecAppsecBodyLimit: cannot be less than 0")
	}

	if !contains([]string{NoneMode, LiveMode, StreamMode, AloneMode, AppsecMode}, config.CrowdsecMode) {
		return errors.New("CrowdsecMode: must be one of 'none', 'live', 'stream', 'alone' or 'appsec'")
	}
	if !contains([]string{HTTP, HTTPS}, config.CrowdsecLapiScheme) {
		return errors.New("CrowdsecLapiScheme: must be one of 'http' or 'https'")
	}
	if !contains([]string{"", HcaptchaProvider, RecaptchaProvider, TurnstileProvider}, config.CaptchaProvider) {
		return errors.New("CaptchaProvider: must be one of 'hcaptcha', 'recaptcha' or 'turnstile'")
	}
	return nil
}

// GetTLSConfigCrowdsec get TLS config from Config.
//
//nolint:nestif
func GetTLSConfigCrowdsec(config *Config, log *logger.Log) (*tls.Config, error) {
	tlsConfig := new(tls.Config)
	tlsConfig.RootCAs = x509.NewCertPool()
	//nolint:gocritic
	if config.CrowdsecLapiScheme != HTTPS {
		log.Debug("getTLSConfigCrowdsec:CrowdsecLapiScheme https:no")
		return tlsConfig, nil
	} else if config.CrowdsecLapiTLSInsecureVerify {
		tlsConfig.InsecureSkipVerify = true
		log.Debug("getTLSConfigCrowdsec:CrowdsecLapiTLSInsecureVerify tlsInsecure:true")
		// If we return here and still want to use client auth this won't work
		// return tlsConfig, nil
	} else {
		certAuthority, err := GetVariable(config, "CrowdsecLapiTLSCertificateAuthority")
		if err != nil {
			return nil, err
		}
		if len(certAuthority) > 0 {
			if !tlsConfig.RootCAs.AppendCertsFromPEM([]byte(certAuthority)) {
				// here we return because if CrowdsecLapiTLSInsecureVerify is false
				// and CA not load, we can't communicate with https
				return nil, errors.New("getTLSConfigCrowdsec:cannot load CA and verify cert is enabled")
			}
			log.Debug("getTLSConfigCrowdsec:CrowdsecLapiTLSCertificateAuthority CA added successfully")
		}
	}

	certBouncer, err := GetVariable(config, "CrowdsecLapiTLSCertificateBouncer")
	if err != nil {
		return nil, err
	}
	certBouncerKey, err := GetVariable(config, "CrowdsecLapiTLSCertificateBouncerKey")
	if err != nil {
		return nil, err
	}
	if certBouncer == "" || certBouncerKey == "" {
		return tlsConfig, nil
	}
	clientCert, err := tls.X509KeyPair([]byte(certBouncer), []byte(certBouncerKey))
	if err != nil {
		return nil, fmt.Errorf("getTLSClientConfigCrowdsec impossible to generate ClientCert %w", err)
	}
	tlsConfig.Certificates = append(tlsConfig.Certificates, clientCert)

	return tlsConfig, nil
}<|MERGE_RESOLUTION|>--- conflicted
+++ resolved
@@ -271,15 +271,9 @@
 	}
 
 	// Check logging configuration
-<<<<<<< HEAD
-
-	if !contains([]string{LogERROR, LogDEBUG, LogINFO, LogTRACE}, config.LogLevel) {
+	// to upper allow of anycase of log level
+	if !contains([]string{LogERROR, LogDEBUG, LogINFO, LogTRACE}, strings.ToUpper(config.LogLevel)) {
 		return fmt.Errorf("LogLevel should be one of (%s,%s,%s,%s)", LogDEBUG, LogINFO, LogERROR, LogTRACE)
-=======
-	// to upper allow of anycase of log level
-	if !contains([]string{LogERROR, LogDEBUG, LogINFO}, strings.ToUpper(config.LogLevel)) {
-		return fmt.Errorf("LogLevel should be one of (%s,%s,%s)", LogDEBUG, LogINFO, LogERROR)
->>>>>>> 78869ecf
 	}
 	if config.LogFilePath != "" {
 		_, err = os.OpenFile(filepath.Clean(config.LogFilePath), os.O_APPEND|os.O_CREATE|os.O_WRONLY, 0600)
